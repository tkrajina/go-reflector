--- conflicted
+++ resolved
@@ -46,14 +46,6 @@
 		}
 	}
 
-<<<<<<< HEAD
-	for k := range metadataCache {
-		fmt.Println(k)
-	}
-	assert.Equal(t, 1, metadataCached, "Only 1 metadata must be cached")
-	assert.Equal(t, 1, len(metadataCache), "Only 1 metadata must be cached")
-
-=======
 	assert.Equal(t, 1, metadataCached, "Only 1 metadata must be cached")
 	assert.Equal(t, 1, len(metadataCache), "Only 1 metadata must be cached")
 
@@ -85,7 +77,6 @@
 		}
 	}
 
->>>>>>> ca50a211
 	ended := time.Now()
 	fmt.Println("WITHOUT REFLECTION")
 	fmt.Println("    n=", n)
